/*
 * This file is part of OpenModelica.
 *
 * Copyright (c) 1998-2024, Open Source Modelica Consortium (OSMC),
 * c/o Linköpings universitet, Department of Computer and Information Science,
 * SE-58183 Linköping, Sweden.
 *
 * All rights reserved.
 *
 * THIS PROGRAM IS PROVIDED UNDER THE TERMS OF AGPL VERSION 3 LICENSE OR
 * THIS OSMC PUBLIC LICENSE (OSMC-PL) VERSION 1.8.
 * ANY USE, REPRODUCTION OR DISTRIBUTION OF THIS PROGRAM CONSTITUTES
 * RECIPIENT'S ACCEPTANCE OF THE OSMC PUBLIC LICENSE OR THE GNU AGPL
 * VERSION 3, ACCORDING TO RECIPIENTS CHOICE.
 *
 * The OpenModelica software and the OSMC (Open Source Modelica Consortium)
 * Public License (OSMC-PL) are obtained from OSMC, either from the above
 * address, from the URLs:
 * http://www.openmodelica.org or
 * https://github.com/OpenModelica/ or
 * http://www.ida.liu.se/projects/OpenModelica,
 * and in the OpenModelica distribution.
 *
 * GNU AGPL version 3 is obtained from:
 * https://www.gnu.org/licenses/licenses.html#GPL
 *
 * This program is distributed WITHOUT ANY WARRANTY; without
 * even the implied warranty of MERCHANTABILITY or FITNESS
 * FOR A PARTICULAR PURPOSE, EXCEPT AS EXPRESSLY SET FORTH
 * IN THE BY RECIPIENT SELECTED SUBSIDIARY LICENSE CONDITIONS OF OSMC-PL.
 *
 * See the full OSMC Public License conditions for more details.
 *
 */

/* -----------------------------------------------------------------------------
 * Taken from bash-language-server and adapted to Modelica language server
 * https://github.com/bash-lsp/bash-language-server/blob/main/server/src/analyser.ts
 * -----------------------------------------------------------------------------
 */

import * as LSP from 'vscode-languageserver/node';
import { TextDocument } from 'vscode-languageserver-textdocument';
import * as fs from 'fs';
import Parser = require('web-tree-sitter');

<<<<<<< HEAD
import {
  getLocalDeclarations,
  getAllDeclarationsInTree
} from './util/declarations';
=======
import { getAllDeclarationsInTree } from './util/declarations';
>>>>>>> 8e4a9bf5
import { logger } from './util/logger';
import { log } from 'console';

type AnalyzedDocument = {
  document: TextDocument;
  declarations: LSP.SymbolInformation[];
  tree: Parser.Tree;
};

export default class Analyzer {
  #parser: Parser;
  #uriToAnalyzedDocument: Record<string, AnalyzedDocument | undefined> = {};

<<<<<<< HEAD
  constructor(parser:Parser)
  {
    this.parser = parser;
=======
  public constructor(parser: Parser) {
    this.#parser = parser;
>>>>>>> 8e4a9bf5
  }

  public analyze(document: TextDocument): LSP.Diagnostic[] {
    logger.debug('analyze:');

    const diagnostics: LSP.Diagnostic[] = [];
    const fileContent = document.getText();
    const uri = document.uri;

    const tree = this.#parser.parse(fileContent);
    logger.debug(tree.rootNode.toString());

    // Get declarations
    const declarations = getAllDeclarationsInTree(tree, uri);

    // Update saved analysis for document uri
    this.#uriToAnalyzedDocument[uri] = {
      document,
      declarations,
      tree,
    };

    return diagnostics;
  }

  /**
   * Get all symbol declarations in the given file. This is used for generating an outline.
   *
   * TODO: convert to DocumentSymbol[] which is a hierarchy of symbols found in a given text document.
   */
  public getDeclarationsForUri(uri: string): LSP.SymbolInformation[] {
    const tree = this.#uriToAnalyzedDocument[uri]?.tree;

    if (!tree?.rootNode) {
      return [];
    }

    return getAllDeclarationsInTree(tree, uri);
  }

  /**
   * Get all reachable definitions matching identifier.
   *
   * TODO: All available analyzed documents are searched. Filter for reachable
   * files and use scope of identifier.
   *
   * @param uri         Text document.
   * @param position    Position of `identifier` in text document.
   * @param identifier  Identifier name.
   * @returns           Array of symbol information for `identifier.
   */
  public getReachableDefinitions(
    uri: string,
    position: LSP.Position,
    identifier: string): LSP.SymbolInformation[] {

    const declarations:LSP.SymbolInformation[] = [];

    // Find all declarations matching identifier.
    for (const availableUri of Object.keys(this.uriToAnalyzedDocument)) {
      // TODO: Filter reachable uri, e.g. because of an inclue
      const decl = this.uriToAnalyzedDocument[availableUri]?.declarations;
      if (decl) {
        for (const d of decl) {
          if (d.name === identifier) {
            declarations.push(d);
          }
        }
      }
    }

    // TODO: Filter reachable declarations from scope.
    return declarations;
  }

  /**
   * Find a block of comments above a line position
   */
  public commentsAbove(uri: string, line: number): string | null {
    const doc = this.uriToAnalyzedDocument[uri]?.document;
    if (!doc) {
      return null;
    }

    let commentBlock = [];
    let inBlockComment = false;

    // start from the line above
    let commentBlockIndex = line - 1;

    while (commentBlockIndex >= 0) {
      let currentLineText = doc.getText({
        start: { line: commentBlockIndex, character: 0 },
        end: { line: commentBlockIndex + 1, character: 0 },
      }).trim();

      if (inBlockComment) {
        if (currentLineText.startsWith('/*')) {
          inBlockComment = false;
          // Remove the /* from the start
          currentLineText = currentLineText.substring(2).trim();
        } else {
          // Remove leading * from lines within the block comment
          currentLineText = currentLineText.replace(/^\*\s?/, '').trim();
        }
        if (currentLineText) { // Don't add empty lines
          commentBlock.push(currentLineText);
        }
      } else {
        if (currentLineText.startsWith('//')) {
          // Strip the // and add to block
          commentBlock.push(currentLineText.substring(2).trim());
        } else if (currentLineText.endsWith('*/')) {
          inBlockComment = true;
          // Remove the */ from the end
          currentLineText = currentLineText.substring(0, currentLineText.length - 2).trim();
          if (currentLineText) { // Don't add empty lines
            commentBlock.push(currentLineText);
          }
        } else {
          break; // Stop if the current line is not part of a comment
        }
      }

      commentBlockIndex -= 1;
    }

    if (commentBlock.length) {
      commentBlock = [...commentBlock.reverse()];
      return commentBlock.join('\n\n');
    }

    return null;
  }

  /**
   * Return IDENT node from given text position.
   *
   * Check if a node of type identifier exists at given position and return it.
   *
   * @param params  Text document position.
   * @returns       Identifier syntax node.
   */
  public NodeFromTextPosition(
    params: LSP.TextDocumentPositionParams,
  ): Parser.SyntaxNode | null {

    const node = this.nodeAtPoint(
      params.textDocument.uri,
      params.position.line,
      params.position.character);

    if (!node || node.childCount > 0 || node.text.trim() === '') {
      return null;
    }

    // Filter for identifier
    if (node.type !== "IDENT") {
      return null;
    }

    return node;
  }

  /**
   * Return abstract syntax tree node representing text position.
   *
   * @param uri
   * @param line
   * @param column
   * @returns       Node matching position.
   */
  private nodeAtPoint(
    uri: string,
    line: number,
    column: number,
  ): Parser.SyntaxNode | null {
    const tree = this.uriToAnalyzedDocument[uri]?.tree;

    if (!tree?.rootNode) {
      // Check for lacking rootNode (due to failed parse?)
      return null;
    }

    return tree.rootNode.descendantForPosition({ row: line, column });
  }
}<|MERGE_RESOLUTION|>--- conflicted
+++ resolved
@@ -44,14 +44,7 @@
 import * as fs from 'fs';
 import Parser = require('web-tree-sitter');
 
-<<<<<<< HEAD
-import {
-  getLocalDeclarations,
-  getAllDeclarationsInTree
-} from './util/declarations';
-=======
 import { getAllDeclarationsInTree } from './util/declarations';
->>>>>>> 8e4a9bf5
 import { logger } from './util/logger';
 import { log } from 'console';
 
@@ -65,14 +58,8 @@
   #parser: Parser;
   #uriToAnalyzedDocument: Record<string, AnalyzedDocument | undefined> = {};
 
-<<<<<<< HEAD
-  constructor(parser:Parser)
-  {
-    this.parser = parser;
-=======
   public constructor(parser: Parser) {
     this.#parser = parser;
->>>>>>> 8e4a9bf5
   }
 
   public analyze(document: TextDocument): LSP.Diagnostic[] {
@@ -132,9 +119,9 @@
     const declarations:LSP.SymbolInformation[] = [];
 
     // Find all declarations matching identifier.
-    for (const availableUri of Object.keys(this.uriToAnalyzedDocument)) {
+    for (const availableUri of Object.keys(this.#uriToAnalyzedDocument)) {
       // TODO: Filter reachable uri, e.g. because of an inclue
-      const decl = this.uriToAnalyzedDocument[availableUri]?.declarations;
+      const decl = this.#uriToAnalyzedDocument[availableUri]?.declarations;
       if (decl) {
         for (const d of decl) {
           if (d.name === identifier) {
@@ -152,7 +139,7 @@
    * Find a block of comments above a line position
    */
   public commentsAbove(uri: string, line: number): string | null {
-    const doc = this.uriToAnalyzedDocument[uri]?.document;
+    const doc = this.#uriToAnalyzedDocument[uri]?.document;
     if (!doc) {
       return null;
     }
@@ -250,7 +237,7 @@
     line: number,
     column: number,
   ): Parser.SyntaxNode | null {
-    const tree = this.uriToAnalyzedDocument[uri]?.tree;
+    const tree = this.#uriToAnalyzedDocument[uri]?.tree;
 
     if (!tree?.rootNode) {
       // Check for lacking rootNode (due to failed parse?)
