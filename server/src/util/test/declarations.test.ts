/*
 * This file is part of OpenModelica.
 *
 * Copyright (c) 1998-2024, Open Source Modelica Consortium (OSMC),
 * c/o Linköpings universitet, Department of Computer and Information Science,
 * SE-58183 Linköping, Sweden.
 *
 * All rights reserved.
 *
 * THIS PROGRAM IS PROVIDED UNDER THE TERMS OF AGPL VERSION 3 LICENSE OR
 * THIS OSMC PUBLIC LICENSE (OSMC-PL) VERSION 1.8.
 * ANY USE, REPRODUCTION OR DISTRIBUTION OF THIS PROGRAM CONSTITUTES
 * RECIPIENT'S ACCEPTANCE OF THE OSMC PUBLIC LICENSE OR THE GNU AGPL
 * VERSION 3, ACCORDING TO RECIPIENTS CHOICE.
 *
 * The OpenModelica software and the OSMC (Open Source Modelica Consortium)
 * Public License (OSMC-PL) are obtained from OSMC, either from the above
 * address, from the URLs:
 * http://www.openmodelica.org or
 * https://github.com/OpenModelica/ or
 * http://www.ida.liu.se/projects/OpenModelica,
 * and in the OpenModelica distribution.
 *
 * GNU AGPL version 3 is obtained from:
 * https://www.gnu.org/licenses/licenses.html#GPL
 *
 * This program is distributed WITHOUT ANY WARRANTY; without
 * even the implied warranty of MERCHANTABILITY or FITNESS
 * FOR A PARTICULAR PURPOSE, EXCEPT AS EXPRESSLY SET FORTH
 * IN THE BY RECIPIENT SELECTED SUBSIDIARY LICENSE CONDITIONS OF OSMC-PL.
 *
 * See the full OSMC Public License conditions for more details.
 *
 */

import * as assert from 'assert';
import * as LSP from 'vscode-languageserver/node';

import { initializeParser } from '../../parser';
import { getAllDeclarationsInTree, nodeToSymbolInformation } from '../declarations';

const modelicaTestString = `
model M "Description"
end M;

function foo
end foo;

type Temperature = Real(unit = "K");
`;

const expectedDefinitions = ['M', 'foo', 'Temperature'];
const expectedTypes = [LSP.SymbolKind.Class, LSP.SymbolKind.Function, LSP.SymbolKind.TypeParameter];

describe('nodeToSymbolInformation', () => {
  it('type to TypeParameter', async () => {
    const parser = await initializeParser();
    const tree = parser.parse('type Temperature = Real(unit = "K ");');

<<<<<<< HEAD
  const classNode = tree.rootNode.childForFieldName('storedDefinitions')!.childForFieldName('classDefinition')!;
  const symbol = nodeToSymbolInformation({node: classNode, uri: "file.mo"});
=======
    const classNode = tree.rootNode
      .childForFieldName('storedDefinitions')!
      .childForFieldName('classDefinition')!;
    const symbol = nodeToSymbolInformation(classNode, 'file.mo');
>>>>>>> 8e4a9bf5

    assert.equal(symbol?.name, 'Temperature');
    assert.equal(symbol?.kind, LSP.SymbolKind.TypeParameter);
  });
});

describe('getAllDeclarationsInTree', () => {
  it('Definitions and types', async () => {
    const parser = await initializeParser();
    const tree = parser.parse(modelicaTestString);
    const symbols = getAllDeclarationsInTree(tree, 'file.mo');

    const definitions: string[] = [];
    const types: LSP.SymbolKind[] = [];
    for (let i = 0; i < symbols.length; i++) {
      definitions.push(symbols[i].name);
      types.push(symbols[i].kind);
    }

    assert.deepEqual(definitions, expectedDefinitions);
    assert.deepEqual(types, expectedTypes);
  });
});<|MERGE_RESOLUTION|>--- conflicted
+++ resolved
@@ -57,15 +57,10 @@
     const parser = await initializeParser();
     const tree = parser.parse('type Temperature = Real(unit = "K ");');
 
-<<<<<<< HEAD
-  const classNode = tree.rootNode.childForFieldName('storedDefinitions')!.childForFieldName('classDefinition')!;
-  const symbol = nodeToSymbolInformation({node: classNode, uri: "file.mo"});
-=======
     const classNode = tree.rootNode
       .childForFieldName('storedDefinitions')!
       .childForFieldName('classDefinition')!;
     const symbol = nodeToSymbolInformation(classNode, 'file.mo');
->>>>>>> 8e4a9bf5
 
     assert.equal(symbol?.name, 'Temperature');
     assert.equal(symbol?.kind, LSP.SymbolKind.TypeParameter);
